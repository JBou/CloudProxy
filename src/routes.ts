import { v1 as UUIDv1 } from 'uuid'
import sessions, { SessionsCacheItem } from './session'
import { RequestContext } from './types'
import log from './log'
import { Browser, SetCookie, Request, Page, Headers, HttpMethod, Overrides, Cookie } from 'puppeteer'
import { TimeoutError } from 'puppeteer/Errors'
import getCaptchaSolver, { CaptchaType } from './captcha'

export interface BaseAPICall {
  cmd: string
}

interface BaseSessionsAPICall extends BaseAPICall {
  session?: string
}

interface SessionsCreateAPICall extends BaseSessionsAPICall {
  userAgent?: string,
  cookies?: SetCookie[],
  headers?: Headers
  maxTimeout?: number
  proxy?: any
}

interface BaseRequestAPICall extends BaseAPICall {
  url: string
  method?: HttpMethod
  postData?: string
  session?: string
  userAgent?: string
  maxTimeout?: number
  cookies?: SetCookie[],
  headers?: Headers
  proxy?: any, // TODO: use interface not any
  download?: boolean
  returnOnlyCookies?: boolean
}


interface Routes {
  [key: string]: (ctx: RequestContext, params: BaseAPICall) => void | Promise<void>
}

interface ChallengeResolutionResultT {
  url: string
  status: number,
  headers?: Headers,
  response: string,
  cookies: object[]
  userAgent: string
}

interface ChallengeResolutionT {
  status?: string
  message: string
  result: ChallengeResolutionResultT
}

interface OverrideResolvers {
  method?: (request: Request) => HttpMethod,
  postData?: (request: Request) => string,
  headers?: (request: Request) => Headers
}

type OverridesProps =
  'method' |
  'postData' |
  'headers'

const CHALLENGE_SELECTORS = ['#trk_jschal_js', '.ray_id', '.attack-box']
const TOKEN_INPUT_NAMES = ['g-recaptcha-response', 'h-captcha-response']

async function interceptResponse(page: Page, callback: (payload: ChallengeResolutionT) => any) {
  const client = await page.target().createCDPSession();
  await client.send('Fetch.enable', {
    patterns: [
      {
        urlPattern: '*',
        resourceType: 'Document',
        requestStage: 'Response',
      },
    ],
  });

  client.on('Fetch.requestPaused', async (e) => {
    log.debug('Fetch.requestPaused. Checking if the response has valid cookies')
    let headers = e.responseHeaders || []

    let cookies = await page.cookies();
    log.debug(cookies)

    if (cookies.filter((c: Cookie) => c.name === 'cf_clearance').length > 0) {
      log.debug('Aborting request and return cookies. valid cookies found')
      await client.send('Fetch.failRequest', {requestId: e.requestId, errorReason: 'Aborted'})

      let status = 'ok'
      let message = ''
      const payload: ChallengeResolutionT = {
        status,
        message,
        result: {
          url: page.url(),
          status: e.status,
          headers: headers.reduce((a: any, x: { name: any; value: any }) => ({ ...a, [x.name]: x.value }), {}),
          response: null,
          cookies: cookies,
          userAgent: ''
        }
      }

      callback(payload);
    } else {
      log.debug('Continuing request. no valid cookies found')
      await client.send('Fetch.continueRequest', {requestId: e.requestId})
    }
  });
}

async function resolveChallenge(ctx: RequestContext, { url, maxTimeout, proxy, download, returnOnlyCookies }: BaseRequestAPICall, page: Page): Promise<ChallengeResolutionT | void> {

  maxTimeout = maxTimeout || 60000
  let status = 'ok'
  let message = ''

  if (proxy) {
    log.debug("Apply proxy");
    if (proxy.username)
      await page.authenticate({ username: proxy.username, password: proxy.password });
  }

  log.debug(`Navigating to... ${url}`)
  let response = await page.goto(url, { waitUntil: 'domcontentloaded' })

  // look for challenge
  if (response.headers().server.startsWith('cloudflare')) {
    log.info('Cloudflare detected')

    if (await page.$('.cf-error-code')) {
      await page.close()
      return ctx.errorResponse('Cloudflare has blocked this request (Code 1020 Detected).')
    }

    if (response.status() > 400) {
      // detect cloudflare wait 5s
      for (const selector of CHALLENGE_SELECTORS) {
        const cfChallengeElem = await page.$(selector)
        if (cfChallengeElem) {
          log.html(await page.content())
          log.debug('Waiting for Cloudflare challenge...')

          let interceptingResult: ChallengeResolutionT;
          if (returnOnlyCookies) { //If we just want to get the cookies, intercept the response before we get the content/body (just cookies and headers)
            await interceptResponse(page, async function(payload){
              interceptingResult = payload;
            });
          }

          // TODO: find out why these pages hang sometimes
          while (Date.now() - ctx.startTimestamp < maxTimeout) {
            await page.waitFor(1000)
            try {
              // catch exception timeout in waitForNavigation
              response = await page.waitForNavigation({ waitUntil: 'domcontentloaded', timeout: 5000 })
            } catch (error) { }

<<<<<<< HEAD
            if (returnOnlyCookies && interceptingResult) {
              await page.close();
              return interceptingResult;
            }

            const cfChallengeElem = await page.$(selector)
            if (!cfChallengeElem) { break }
            log.debug('Found challenge element again...')
=======
            try {
              // catch Execution context was destroyed
              const cfChallengeElem = await page.$(selector)
              if (!cfChallengeElem) { break }
              log.debug('Found challenge element again...')
            } catch (error)
            { }
>>>>>>> 30f439a9

            response = await page.reload({ waitUntil: 'domcontentloaded' })
            log.debug('Reloaded page...')
          }

          if (Date.now() - ctx.startTimestamp >= maxTimeout) {
            ctx.errorResponse(`Maximum timeout reached. maxTimeout=${maxTimeout} (ms)`)
            return
          }

          log.debug('Validating HTML code...')
          break
        } else {
          log.debug(`No '${selector}' challenge element detected.`)
        }
      }
    }

    // it seems some captcha pages return 200 sometimes
    if (await page.$('input[name="cf_captcha_kind"]')) {
      const captchaSolver = getCaptchaSolver()
      if (captchaSolver) {
        const captchaStartTimestamp = Date.now()
        const challengeForm = await page.$('#challenge-form')
        if (challengeForm) {
          log.html(await page.content())
          const captchaTypeElm = await page.$('input[name="cf_captcha_kind"]')
          const cfCaptchaType: string = await captchaTypeElm.evaluate((e: any) => e.value)
          const captchaType: CaptchaType = (CaptchaType as any)[cfCaptchaType]
          if (!captchaType) { return ctx.errorResponse('Unknown captcha type!') }

          let sitekey = null
          if (captchaType != 'hCaptcha' && process.env.CAPTCHA_SOLVER != 'hcaptcha-solver') {
            const sitekeyElem = await page.$('*[data-sitekey]')
            if (!sitekeyElem) { return ctx.errorResponse('Could not find sitekey!') }
            sitekey = await sitekeyElem.evaluate((e) => e.getAttribute('data-sitekey'))
          }

          log.info('Waiting to receive captcha token to bypass challenge...')
          const token = await captchaSolver({
            url,
            sitekey,
            type: captchaType
          })

          if (!token) {
            await page.close()
            return ctx.errorResponse('Token solver failed to return a token.')
          }

          for (const name of TOKEN_INPUT_NAMES) {
            const input = await page.$(`textarea[name="${name}"]`)
            if (input) { await input.evaluate((e: HTMLTextAreaElement, token) => { e.value = token }, token) }
          }

          // ignore preset event listeners on the form
          await page.evaluate(() => {
            window.addEventListener('submit', (e) => { event.stopPropagation() }, true)
          })

          // it seems some sites obfuscate their challenge forms
          // TODO: look into how they do it and come up with a more solid solution
          try {
            // this element is added with js and we want to wait for all the js to load before submitting
            await page.waitForSelector('#challenge-form [type=submit]', { timeout: 5000 })
          } catch (err) {
            if (err instanceof TimeoutError) {
              log.debug(`No '#challenge-form [type=submit]' element detected.`)
            }
          }

          // calculates the time it took to solve the captcha
          const captchaSolveTotalTime = Date.now() - captchaStartTimestamp

          // generates a random wait time
          const randomWaitTime = (Math.floor(Math.random() * 20) + 10) * 1000

          // waits, if any, time remaining to appear human but stay as fast as possible
          const timeLeft = randomWaitTime - captchaSolveTotalTime
          if (timeLeft > 0) { await page.waitFor(timeLeft) }

          let interceptingResult: ChallengeResolutionT;
          if (returnOnlyCookies) { //If we just want to get the cookies, intercept the response before we get the content/body (just cookies and headers)
            await interceptResponse(page, async function(payload){
              interceptingResult = payload;
            });
          }

          // submit captcha response
          challengeForm.evaluate((e: HTMLFormElement) => e.submit())
          response = await page.waitForNavigation({ waitUntil: 'domcontentloaded' })

          if (returnOnlyCookies && interceptingResult) {
            await page.close();
            return interceptingResult;
          }
        }
      } else {
        status = 'warning'
        message = 'Captcha detected but no automatic solver is configured.'
      }
    }
  }

  const payload: ChallengeResolutionT = {
    status,
    message,
    result: {
      url: page.url(),
      status: response.status(),
      headers: response.headers(),
      response: null,
      cookies: await page.cookies(),
      userAgent: await page.evaluate(() => navigator.userAgent)
    }
  }

  if (download) {
    // for some reason we get an error unless we reload the page
    // has something to do with a stale buffer and this is the quickest
    // fix since I am short on time
    response = await page.goto(url, { waitUntil: 'domcontentloaded' })
    payload.result.response = (await response.buffer()).toString('base64')
  } else {
    payload.result.response = await page.content()
  }

  // make sure the page is closed because if it isn't and error will be thrown
  // when a user uses a temporary session, the browser make be quit before
  // the page is properly closed.
  await page.close()

  return payload
}

function mergeSessionWithParams({ defaults }: SessionsCacheItem, params: BaseRequestAPICall): BaseRequestAPICall {
  const copy = { ...defaults, ...params }

  // custom merging logic
  copy.headers = { ...defaults.headers || {}, ...params.headers || {} } || null

  return copy
}

async function setupPage(ctx: RequestContext, params: BaseRequestAPICall, browser: Browser): Promise<Page> {
  const page = await browser.newPage()

  // merge session defaults with params
  const { method, postData, userAgent, headers, cookies } = params

  let overrideResolvers: OverrideResolvers = {}

  if (method !== 'GET') {
    log.debug(`Setting method to ${method}`)
    overrideResolvers.method = request => method
  }

  if (postData) {
    log.debug(`Setting body data to ${postData}`)
    overrideResolvers.postData = request => postData
  }

  if (userAgent) {
    log.debug(`Using custom UA: ${userAgent}`)
    await page.setUserAgent(userAgent)
  }

  if (headers) {
    log.debug(`Adding custom headers: ${JSON.stringify(headers, null, 2)}`,)
    overrideResolvers.headers = request => Object.assign(request.headers(), headers)
  }

  if (cookies) {
    log.debug(`Setting custom cookies: ${JSON.stringify(cookies, null, 2)}`,)
    await page.setCookie(...cookies)
  }

  // if any keys have been set on the object
  if (Object.keys(overrideResolvers).length > 0) {
    log.debug(overrideResolvers)
    let callbackRunOnce = false
    const callback = (request: Request) => {

      if (callbackRunOnce || !request.isNavigationRequest()) {
        request.continue()
        return
      }

      callbackRunOnce = true
      const overrides: Overrides = {}

      Object.keys(overrideResolvers).forEach((key: OverridesProps) => {
        // @ts-ignore
        overrides[key] = overrideResolvers[key](request)
      });

      log.debug(overrides)

      request.continue(overrides)
    }

    await page.setRequestInterception(true)
    page.on('request', callback)
  }

  return page
}

const browserRequest = async (ctx: RequestContext, params: BaseRequestAPICall) => {
  const oneTimeSession = params.session === undefined
  const sessionId = params.session || UUIDv1()
  const session = oneTimeSession
    ? await sessions.create(sessionId, {
      userAgent: params.userAgent,
      oneTimeSession
    })
    : sessions.get(sessionId)

  if (session === false) {
    return ctx.errorResponse('This session does not exist. Use \'list_sessions\' to see all the existing sessions.')
  }

  params = mergeSessionWithParams(session, params)

  try {
    const page = await setupPage(ctx, params, session.browser)
    const data = await resolveChallenge(ctx, params, page)

    if (data) {
      const { status } = data
      delete data.status
      ctx.successResponse(data.message, {
        ...(oneTimeSession ? {} : { session: sessionId }),
        ...(status ? { status } : {}),
        solution: data.result
      })
    }
  } catch (error) {
    log.error(error)
    return ctx.errorResponse("Unable to process browser request")
  } finally {
    if (oneTimeSession) { sessions.destroy(sessionId) }
  }
}

export const routes: Routes = {
  'sessions.create': async (ctx, { session, ...options }: SessionsCreateAPICall) => {
    session = session || UUIDv1()
    const { browser } = await sessions.create(session, options)
    if (browser) { ctx.successResponse('Session created successfully.', { session }) }
  },
  'sessions.list': (ctx) => {
    ctx.successResponse(null, { sessions: sessions.list() })
  },
  'sessions.destroy': async (ctx, { session }: BaseSessionsAPICall) => {
    if (await sessions.destroy(session)) { return ctx.successResponse('The session has been removed.') }
    ctx.errorResponse('This session does not exist.')
  },
  'request.get': async (ctx, params: BaseRequestAPICall) => {
    params.method = 'GET'
    if (params.postData) {
      return ctx.errorResponse('Cannot use "postBody" when sending a GET request.')
    }
    await browserRequest(ctx, params)
  },
  'request.post': async (ctx, params: BaseRequestAPICall) => {
    params.method = 'POST'

    if (!params.postData) {
      return ctx.errorResponse('Must send param "postBody" when sending a POST request.')
    }

    await browserRequest(ctx, params)
  },
  'request.cookies': async (ctx, params: BaseRequestAPICall) => {
    params.returnOnlyCookies = true
    params.method = 'GET'
    if (params.postData) {
      return ctx.errorResponse('Cannot use "postBody" when sending a GET request.')
    }
    await browserRequest(ctx, params)
  },
}

export default async function Router(ctx: RequestContext, params: BaseAPICall): Promise<void> {
  const route = routes[params.cmd]
  if (route) { return await route(ctx, params) }
  return ctx.errorResponse(`The command '${params.cmd}' is invalid.`)
}<|MERGE_RESOLUTION|>--- conflicted
+++ resolved
@@ -163,16 +163,11 @@
               response = await page.waitForNavigation({ waitUntil: 'domcontentloaded', timeout: 5000 })
             } catch (error) { }
 
-<<<<<<< HEAD
             if (returnOnlyCookies && interceptingResult) {
               await page.close();
               return interceptingResult;
             }
 
-            const cfChallengeElem = await page.$(selector)
-            if (!cfChallengeElem) { break }
-            log.debug('Found challenge element again...')
-=======
             try {
               // catch Execution context was destroyed
               const cfChallengeElem = await page.$(selector)
@@ -180,7 +175,6 @@
               log.debug('Found challenge element again...')
             } catch (error)
             { }
->>>>>>> 30f439a9
 
             response = await page.reload({ waitUntil: 'domcontentloaded' })
             log.debug('Reloaded page...')
